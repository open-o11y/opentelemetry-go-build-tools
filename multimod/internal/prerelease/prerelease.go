// Copyright The OpenTelemetry Authors
//
// Licensed under the Apache License, Version 2.0 (the "License");
// you may not use this file except in compliance with the License.
// You may obtain a copy of the License at
//
//     http://www.apache.org/licenses/LICENSE-2.0
//
// Unless required by applicable law or agreed to in writing, software
// distributed under the License is distributed on an "AS IS" BASIS,
// WITHOUT WARRANTIES OR CONDITIONS OF ANY KIND, either express or implied.
// See the License for the specific language governing permissions and
// limitations under the License.

package prerelease

import (
	"fmt"
	"io/ioutil"
	"log"
	"os"
	"os/exec"
	"path/filepath"
	"regexp"
	"strings"

	"go.opentelemetry.io/build-tools/multimod/internal/common"
)

func Run(versioningFile, moduleSetName, fromExistingBranch string, skipGoModTidy bool) {

	repoRoot, err := common.ChangeToRepoRoot()
	if err != nil {
		log.Fatalf("unable to change to repo root: %v", err)
	}

	p, err := newPrerelease(versioningFile, moduleSetName, repoRoot)
	if err != nil {
		log.Fatalf("Error creating new prerelease struct: %v", err)
	}

	if err = p.verifyGitTagsDoNotAlreadyExist(); err != nil {
		log.Fatalf("verifyGitTagsDoNotAlreadyExist failed: %v", err)
	}

	if err = p.verifyWorkingTreeClean(); err != nil {
		log.Fatalf("verifyWorkingTreeClean failed: %v", err)
	}

	if err = p.createPrereleaseBranch(fromExistingBranch); err != nil {
		log.Fatalf("createPrereleaseBranch failed: %v", err)
	}

	if err = p.updateAllVersionGo(); err != nil {
		log.Fatal("updateAllVersionGo failed:", err)
	}

	if err = p.updateAllGoModFiles(); err != nil {
		log.Fatalf("updateAllGoModFiles failed: %v", err)
	}

	if skipGoModTidy {
		fmt.Println("Skipping 'go mod tidy'...")
	} else {
		if err = common.RunGoModTidy(p.ModuleSetRelease.ModuleVersioning.ModPathMap); err != nil {
			log.Fatalf("runGoModTidy failed: %v", err)
		}
	}

	if err = p.commitChanges(); err != nil {
		log.Fatalf("commitChanges failed: %v", err)
	}

	fmt.Println("\nPrerelease finished successfully. Now run the following to verify the changes:")
	fmt.Println("\ngit diff main")
	fmt.Println("\nThen, push the changes to upstream.")
}

type prerelease struct {
	common.ModuleSetRelease
}

func newPrerelease(versioningFilename, modSetToUpdate, repoRoot string) (prerelease, error) {
	modRelease, err := common.NewModuleSetRelease(versioningFilename, modSetToUpdate, repoRoot)
	if err != nil {
		log.Fatalf("Error creating new prerelease struct: %v", err)
	}

	return prerelease{
		ModuleSetRelease: modRelease,
	}, nil
}

// verifyGitTagsDoNotAlreadyExist checks if Git tags have already been created that match the specific module tag name
// and version number for the modules being updated. If the tag already exists, an error is returned.
func (p prerelease) verifyGitTagsDoNotAlreadyExist() error {
	modFullTags := p.ModuleSetRelease.ModuleFullTagNames()

	cmd := exec.Command("git", "tag")
	output, err := cmd.Output()
	if err != nil {
		return fmt.Errorf("could not execute git tag: %v", err)
	}

	existingTags := map[string]bool{}

	for _, tag := range strings.Split(string(output), "\n") {
		existingTags[strings.TrimSpace(tag)] = true
	}

	for _, newFullTag := range modFullTags {
		if existingTags[newFullTag] {
			return fmt.Errorf("git tag already exists for %v", newFullTag)
		}
	}

	return nil
}

// verifyWorkingTreeClean checks if the working tree is clean (i.e. running 'git diff --exit-code' gives exit code 0).
// If the working tree is not clean, the git diff output is printed, and an error is returned.
func (p prerelease) verifyWorkingTreeClean() error {
	cmd := exec.Command("git", "diff", "--exit-code")
	if output, err := cmd.CombinedOutput(); err != nil {
		return fmt.Errorf("working tree is not clean, can't proceed with the release process:\n\n%v",
			string(output),
		)
	}

	return nil
}

func (p prerelease) createPrereleaseBranch(fromExistingBranch string) error {
	branchNameElements := []string{"pre_release", p.ModuleSetRelease.ModSetName, p.ModuleSetRelease.ModSetVersion()}
	branchName := strings.Join(branchNameElements, "_")
	fmt.Printf("git checkout -b %v %v\n", branchName, fromExistingBranch)
	cmd := exec.Command("git", "checkout", "-b", branchName, fromExistingBranch)

	if output, err := cmd.CombinedOutput(); err != nil {
		return fmt.Errorf("could not create new branch %v: %v (%v)", branchName, string(output), err)
	}

	return nil
}

// TODO: updateVersionGo may be implemented to update any hard-coded values within version.go files as needed.
func (p prerelease) updateVersionGo() error {
	return nil
}

func (p prerelease) commitChanges() error {
	commitMessage := "Prepare for versions " + p.ModuleSetRelease.ModSetVersion()

	// add changes to git
	cmd := exec.Command("git", "add", ".")
	if output, err := cmd.CombinedOutput(); err != nil {
		return fmt.Errorf("'git add .' failed: %v (%v)", string(output), err)
	}

	// commit changes to git
	fmt.Printf("Commit changes to git with message '%v'...\n", commitMessage)
	cmd = exec.Command("git", "commit", "-m", commitMessage)
	if output, err := cmd.CombinedOutput(); err != nil {
		return fmt.Errorf("git commit failed: %v (%v)", string(output), err)
	}

	cmd = exec.Command("git", "log", `--pretty=format:"%h"`, "-1")
	output, err := cmd.Output()
	if err != nil {
		fmt.Println("WARNING: could not automatically get last commit hash.")
	}

	fmt.Printf("Commit successful. Hash of commit: %s\n", output)

	return nil
}

// updateGoModVersions reads the fromFile (a go.mod file), replaces versions
// for all specified modules in newModPaths, and writes the new go.mod to the toFile file.
func (p prerelease) updateGoModVersions(modFilePath common.ModuleFilePath) error {
	newGoModFile, err := ioutil.ReadFile(string(modFilePath))
	if err != nil {
		panic(err)
	}

	for _, modPath := range p.ModuleSetRelease.ModSetPaths() {
		newGoModFile, err = replaceModVersion(modPath, p.ModuleSetRelease.ModSetVersion(), newGoModFile)
		if err != nil {
			return err
		}
	}

	// once all module versions have been updated, overwrite the go.mod file
	if err := ioutil.WriteFile(string(modFilePath), newGoModFile, 0644); err != nil {
		return fmt.Errorf("error overwriting go.mod file: %v", err)
	}

	return nil
}

// updateAllVersionGo updates the version.go file containing a hardcoded semver version string
// for modules within a set, if the file exists.
func (p prerelease) updateAllVersionGo() error {
	for _, modPath := range p.ModuleSetRelease.ModSetPaths() {
		modFilePath := p.ModuleSetRelease.ModuleVersioning.ModPathMap[modPath]

		versionGoDir := filepath.Dir(string(modFilePath))
		versionGoFilePath := filepath.Join(versionGoDir, "version.go")

		// check if version.go file exists
		if _, err := os.Stat(versionGoFilePath); err == nil {
			if updateErr := updateVersionGoFile(versionGoFilePath, p.ModuleSetRelease.ModSetVersion()); updateErr != nil {
				return fmt.Errorf("could not update %v: %v", versionGoFilePath, updateErr)
			}
		} else if os.IsNotExist(err) {
			continue
		} else {
			return fmt.Errorf("could not check existance of %v: %v", versionGoFilePath, err)
		}

	}
	return nil
}

// updateVersionGoFile updates one version.go file.
// TODO: a potential improvement is to use an AST package rather than regex to perform replacement.
func updateVersionGoFile(filePath string, newVersion string) error {
	if !strings.HasSuffix(filePath, "version.go") {
		return fmt.Errorf("cannot update file passed that does not end with version.go")
	}
	log.Printf("... Updating file %v\n", filePath)

	newVersionGoFile, err := ioutil.ReadFile(filePath)
	if err != nil {
		panic(err)
	}

	oldVersionRegex := common.SemverRegexNumberOnly
	r, err := regexp.Compile(oldVersionRegex)
	if err != nil {
		return fmt.Errorf("error compiling regex: %v", err)
	}

	newVersionNumberOnly := strings.TrimPrefix(newVersion, "v")

	newVersionGoFile = r.ReplaceAll(newVersionGoFile, []byte(newVersionNumberOnly))

	// overwrite the version.go file
	if err := ioutil.WriteFile(filePath, newVersionGoFile, 0644); err != nil {
		return fmt.Errorf("error overwriting go.mod file: %v", err)
	}

	return nil
}

<<<<<<< HEAD
=======
func replaceModVersion(modPath common.ModulePath, version string, newGoModFile []byte) ([]byte, error) {
	oldVersionRegex := `(?m:` + filePathToRegex(string(modPath)) + `\s+` + common.SemverRegex + `(\s*\/\/\s*indirect\s*?)?$)`
	r, err := regexp.Compile(oldVersionRegex)
	if err != nil {
		return nil, fmt.Errorf("error compiling regex: %v", err)
	}

	newModVersionString := string(modPath) + " " + version

	// ${6} is the capture group that has " // indirect" if it was present in the original
	newGoModFile = r.ReplaceAll(newGoModFile, []byte(newModVersionString+"${6}"))
	return newGoModFile, nil
}

>>>>>>> 2b76305f
// updateAllGoModFiles updates ALL modules' requires sections to use the newVersion number
// for the modules given in newModPaths.
func (p prerelease) updateAllGoModFiles() error {
	fmt.Println("Updating all module versions in go.mod files...")
	for _, modFilePath := range p.ModuleSetRelease.ModPathMap {
		if err := p.updateGoModVersions(modFilePath); err != nil {
			return fmt.Errorf("could not update module versions in file %v: %v", modFilePath, err)
		}
	}
	return nil
}

func filePathToRegex(fpath string) string {
	quotedMeta := regexp.QuoteMeta(fpath)
	replacedSlashes := strings.Replace(quotedMeta, string(filepath.Separator), `\/`, -1)
	return replacedSlashes
}<|MERGE_RESOLUTION|>--- conflicted
+++ resolved
@@ -253,8 +253,6 @@
 	return nil
 }
 
-<<<<<<< HEAD
-=======
 func replaceModVersion(modPath common.ModulePath, version string, newGoModFile []byte) ([]byte, error) {
 	oldVersionRegex := `(?m:` + filePathToRegex(string(modPath)) + `\s+` + common.SemverRegex + `(\s*\/\/\s*indirect\s*?)?$)`
 	r, err := regexp.Compile(oldVersionRegex)
@@ -269,7 +267,6 @@
 	return newGoModFile, nil
 }
 
->>>>>>> 2b76305f
 // updateAllGoModFiles updates ALL modules' requires sections to use the newVersion number
 // for the modules given in newModPaths.
 func (p prerelease) updateAllGoModFiles() error {
